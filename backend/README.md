--- conflicted
+++ resolved
@@ -65,7 +65,11 @@
 -   **Reasoning Field**: LLM explains its decisions for transparency
 -   **Robust Fallback**: Graceful degradation if API unavailable
 
-For detailed documentation, see [STRUCTURED_OUTPUTS_README.md](STRUCTURED_OUTPUTS_README.md).
+For detailed documentation, see:
+
+-   [STRUCTURED_OUTPUTS_README.md](STRUCTURED_OUTPUTS_README.md) - Structured outputs implementation
+-   [SCORING_README.md](documentation/SCORING_README.md) - Scoring algorithm details
+-   [Policy.md](Policy.md) - Data retention and privacy policies
 
 ## 📊 API Endpoints
 
@@ -117,10 +121,6 @@
 
 For detailed documentation, see:
 
-<<<<<<< HEAD
--   [STRUCTURED_OUTPUTS_README.md](STRUCTURED_OUTPUTS_README.md) - **NEW**: Structured outputs implementation
--   [SCORING_README.md](SCORING_README.md) - Scoring algorithm details
-=======
+-   [STRUCTURED_OUTPUTS_README.md](STRUCTURED_OUTPUTS_README.md) - Structured outputs implementation
 -   [SCORING_README.md](documentation/SCORING_README.md) - Scoring algorithm details
->>>>>>> 4e4b37e1
 -   [Policy.md](Policy.md) - Data retention and privacy policies